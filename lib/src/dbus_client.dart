--- conflicted
+++ resolved
@@ -24,11 +24,7 @@
   List<DBusValue> values;
 
   /// Creates a new success response to a method call returning [values].
-<<<<<<< HEAD
-  DBusMethodSuccessResponse([this.values = const []]) {}
-=======
-  MethodSuccessResponse([this.values = const []]);
->>>>>>> b5f107d8
+  DBusMethodSuccessResponse([this.values = const []]);
 
   @override
   List<DBusValue> get returnValues => values;
@@ -42,11 +38,7 @@
   List<DBusValue> values;
 
   /// Creates a new error response to a method call with the error [errorName] and optional [values].
-<<<<<<< HEAD
-  DBusMethodErrorResponse(String this.errorName, [this.values = const []]) {}
-=======
-  MethodErrorResponse(this.errorName, [this.values = const []]);
->>>>>>> b5f107d8
+  DBusMethodErrorResponse(this.errorName, [this.values = const []]);
 
   /// Creates a new error response indicating the request failed.
   DBusMethodErrorResponse.failed(String message)
@@ -313,13 +305,8 @@
 
   Future<DBusMethodResponse> _processPeer(DBusMessage message) async {
     if (message.member == 'GetMachineId') {
-<<<<<<< HEAD
-      final String machineId = await _getMachineId();
+      final machineId = await _getMachineId();
       return DBusMethodSuccessResponse([DBusString(machineId)]);
-=======
-      final machineId = await _getMachineId();
-      return MethodSuccessResponse([DBusString(machineId)]);
->>>>>>> b5f107d8
     } else if (message.member == 'Ping') {
       return DBusMethodSuccessResponse();
     } else {
